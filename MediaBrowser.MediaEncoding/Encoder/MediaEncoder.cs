--- conflicted
+++ resolved
@@ -55,14 +55,7 @@
 
         private readonly SemaphoreSlim _thumbnailResourcePool = new SemaphoreSlim(1, 1);
         private readonly List<ProcessWrapper> _runningProcesses = new List<ProcessWrapper>();
-<<<<<<< HEAD
-        private readonly bool _hasExternalEncoder;
-        private readonly string _originalFFMpegPath;
-        private readonly string _originalFFProbePath;
-        private readonly int DefaultImageExtractionTimeoutMs;
         private readonly ILocalizationManager _localization;
-=======
->>>>>>> 3d1d2723
 
         public MediaEncoder(
             ILoggerFactory loggerFactory,
@@ -84,15 +77,7 @@
             SubtitleEncoder = subtitleEncoder;
             _processFactory = processFactory;
             DefaultImageExtractionTimeoutMs = defaultImageExtractionTimeoutMs;
-<<<<<<< HEAD
-            FFProbePath = ffProbePath;
-            FFMpegPath = ffMpegPath;
-            _originalFFProbePath = ffProbePath;
-            _originalFFMpegPath = ffMpegPath;
-            _hasExternalEncoder = hasExternalEncoder;
             _localization = localization;
-=======
->>>>>>> 3d1d2723
         }
 
         /// <summary>
@@ -425,18 +410,14 @@
                             stream.display_aspect_ratio = string.Empty;
                         }
 
-<<<<<<< HEAD
-                    return new ProbeResultNormalizer(_logger, FileSystem, _localization).GetMediaInfo(result, videoType, isAudio, primaryPath, protocol);
-=======
                         if (string.Equals(stream.sample_aspect_ratio, "0:1", StringComparison.OrdinalIgnoreCase))
                         {
                             stream.sample_aspect_ratio = string.Empty;
                         }
                     }
->>>>>>> 3d1d2723
-                }
-
-                return new ProbeResultNormalizer(_logger, FileSystem).GetMediaInfo(result, videoType, isAudio, primaryPath, protocol);
+                }
+
+                return new ProbeResultNormalizer(_logger, FileSystem, _localization).GetMediaInfo(result, videoType, isAudio, primaryPath, protocol);
             }
         }
 
